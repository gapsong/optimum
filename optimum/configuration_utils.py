# coding=utf-8
#  Copyright 2021 The HuggingFace Team. All rights reserved.
#
#  Licensed under the Apache License, Version 2.0 (the "License");
#  you may not use this file except in compliance with the License.
#  You may obtain a copy of the License at
#
#      http://www.apache.org/licenses/LICENSE-2.0
#
#  Unless required by applicable law or agreed to in writing, software
#  distributed under the License is distributed on an "AS IS" BASIS,
#  WITHOUT WARRANTIES OR CONDITIONS OF ANY KIND, either express or implied.
#  See the License for the specific language governing permissions and
#  limitations under the License.
"""Configuration base class."""


from .utils.import_utils import TRANSFORMERS_VERSION_ERROR, _transformers_version, is_transformers_version


if is_transformers_version("<", "4.36"):
    raise RuntimeError(TRANSFORMERS_VERSION_ERROR.format("4.36"))

import copy
import json
import os
import re
import warnings
from typing import Any, Dict, List, Tuple, Union

from packaging import version
from transformers import PretrainedConfig
<<<<<<< HEAD
=======
from transformers import __version__ as transformers_version_str
>>>>>>> abd7da34
from transformers.dynamic_module_utils import custom_object_save
from transformers.utils import cached_file, download_url, extract_commit_hash, is_remote_url

from .utils import logging
from .version import __version__


logger = logging.get_logger(__name__)


class BaseConfig(PretrainedConfig):
    """
    Base class for configuration classes that need to respect the same API than PretrainedConfig but with a different
    configuration file name.
    """

    CONFIG_NAME = "config.json"
    FULL_CONFIGURATION_FILE = "config.json"

    @classmethod
    def _re_configuration_file(cls):
        return re.compile(rf"{cls.FULL_CONFIGURATION_FILE.split('.')[0]}(.*)\.json")

    # Adapted from transformers.configuration_utils.PretrainedConfig.save_pretrained
    def save_pretrained(self, save_directory: Union[str, os.PathLike], push_to_hub: bool = False, **kwargs):
        """
        Save a configuration object to the directory `save_directory`, so that it can be re-loaded using the
        [`~PretrainedConfig.from_pretrained`] class method.

        Args:
            save_directory (`str` or `os.PathLike`):
                Directory where the configuration JSON file will be saved (will be created if it does not exist).
            push_to_hub (`bool`, *optional*, defaults to `False`):
                Whether or not to push your model to the Hugging Face model hub after saving it. You can specify the
                repository you want to push to with `repo_id` (will default to the name of `save_directory` in your
                namespace).
            kwargs:
                Additional key word arguments passed along to the [`~utils.PushToHubMixin.push_to_hub`] method.
        """
        if os.path.isfile(save_directory):
            raise AssertionError(f"Provided path ({save_directory}) should be a directory, not a file")

        os.makedirs(save_directory, exist_ok=True)

        if push_to_hub:
            commit_message = kwargs.pop("commit_message", None)

            repo_id = kwargs.pop("repo_id", save_directory.split(os.path.sep)[-1])
            repo_id = self._create_repo(repo_id, **kwargs)

            use_auth_token = kwargs.get("use_auth_token", None)
            token = kwargs.get("token", None)

            if use_auth_token is not None:
                warnings.warn(
                    "The `use_auth_token` argument is deprecated and will be removed soon. Please use the `token` argument instead.",
                    FutureWarning,
                )
                if token is not None:
                    raise ValueError("You cannot use both `use_auth_token` and `token` arguments at the same time.")
                kwargs["token"] = use_auth_token
                token = use_auth_token

            files_timestamps = self._get_files_timestamps(save_directory)

        # If we have a custom config, we copy the file defining it in the folder and set the attributes so it can be
        # loaded from the Hub.
        if self._auto_class is not None:
            custom_object_save(self, save_directory, config=self)

        # If we save using the predefined names, we can load using `from_pretrained`
        output_config_file = os.path.join(save_directory, self.CONFIG_NAME)

        self.to_json_file(output_config_file, use_diff=True)
        logger.info(f"Configuration saved in {output_config_file}")

        if push_to_hub:
            self._upload_modified_files(
                save_directory, repo_id, files_timestamps, commit_message=commit_message, token=token
            )

    # Adapted from transformers.configuration_utils.PretrainedConfig.get_configuration_file
    @classmethod
    def get_configuration_file(cls, configuration_files: List[str]) -> str:
        """
        Get the configuration file to use for this version of transformers.

        Args:
            configuration_files (`List[str]`): The list of available configuration files.

        Returns:
            `str`: The configuration file to use.
        """
        configuration_files_map = {}
        _re_configuration_file = cls._re_configuration_file()
        for file_name in configuration_files:
            search = _re_configuration_file.search(file_name)
            if search is not None:
                v = search.groups()[0]
                configuration_files_map[v] = file_name
        available_versions = sorted(configuration_files_map.keys())

        # Defaults to FULL_CONFIGURATION_FILE and then try to look at some newer versions.
        configuration_file = cls.CONFIG_NAME
        optimum_version = version.parse(__version__)
        for v in available_versions:
            if version.parse(v) <= optimum_version:
                configuration_file = configuration_files_map[v]
            else:
                # No point going further since the versions are sorted.
                break

        return configuration_file

    # Adapted from transformers.configuration_utils.PretrainedConfig.get_config_dict
    @classmethod
    def get_config_dict(
        cls, pretrained_model_name_or_path: Union[str, os.PathLike], **kwargs
    ) -> Tuple[Dict[str, Any], Dict[str, Any]]:
        """
        From a `pretrained_model_name_or_path`, resolve to a dictionary of parameters, to be used for instantiating a
        [`PretrainedConfig`] using `from_dict`.

        Parameters:
            pretrained_model_name_or_path (`str` or `os.PathLike`):
                The identifier of the pre-trained checkpoint from which we want the dictionary of parameters.

        Returns:
            `Tuple[Dict, Dict]`: The dictionary(ies) that will be used to instantiate the configuration object.

        """
        original_kwargs = copy.deepcopy(kwargs)
        # Get config dict associated with the base config file
        config_dict, kwargs = cls._get_config_dict(pretrained_model_name_or_path, **kwargs)
        if "_commit_hash" in config_dict:
            original_kwargs["_commit_hash"] = config_dict["_commit_hash"]

        # That config file may point us toward another config file to use.
        if "configuration_files" in config_dict:
            configuration_file = cls.get_configuration_file(config_dict["configuration_files"])
            config_dict, kwargs = cls._get_config_dict(
                pretrained_model_name_or_path, _configuration_file=configuration_file, **original_kwargs
            )

        return config_dict, kwargs

    # Adapted from transformers.configuration_utils.PretrainedConfig._get_config_dict
    @classmethod
    def _get_config_dict(
        cls, pretrained_model_name_or_path: Union[str, os.PathLike], **kwargs
    ) -> Tuple[Dict[str, Any], Dict[str, Any]]:
        cache_dir = kwargs.pop("cache_dir", None)
        force_download = kwargs.pop("force_download", False)
        resume_download = kwargs.pop("resume_download", False)
        proxies = kwargs.pop("proxies", None)
        use_auth_token = kwargs.pop("use_auth_token", None)
        token = kwargs.pop("token", None)
        local_files_only = kwargs.pop("local_files_only", False)
        revision = kwargs.pop("revision", None)
        trust_remote_code = kwargs.pop("trust_remote_code", None)
        subfolder = kwargs.pop("subfolder", "")
        from_pipeline = kwargs.pop("_from_pipeline", None)
        from_auto_class = kwargs.pop("_from_auto", False)
        commit_hash = kwargs.pop("_commit_hash", None)

        if use_auth_token is not None:
            warnings.warn(
                "The `use_auth_token` argument is deprecated and will be removed soon. Please use the `token` argument instead.",
                FutureWarning,
            )
            if token is not None:
                raise ValueError("You cannot use both `use_auth_token` and `token` arguments at the same time.")
            token = use_auth_token

        if trust_remote_code is True:
            logger.warning(
                "The argument `trust_remote_code` is to be used with Auto classes. It has no effect here and is"
                " ignored."
            )

        user_agent = {"file_type": "config", "from_auto_class": from_auto_class}
        if from_pipeline is not None:
            user_agent["using_pipeline"] = from_pipeline

        pretrained_model_name_or_path = str(pretrained_model_name_or_path)

        is_local = os.path.isdir(pretrained_model_name_or_path)
        if os.path.isfile(os.path.join(subfolder, pretrained_model_name_or_path)):
            # Special case when pretrained_model_name_or_path is a local file
            resolved_config_file = pretrained_model_name_or_path
            is_local = True
<<<<<<< HEAD
=======
        # TODO: remove condition once transformers release version is way above 4.22.
>>>>>>> abd7da34
        elif is_remote_url(pretrained_model_name_or_path):
            configuration_file = pretrained_model_name_or_path
            resolved_config_file = download_url(pretrained_model_name_or_path)
        else:
            configuration_file = kwargs.pop("_configuration_file", cls.CONFIG_NAME)

            try:
                # Load from local folder or from cache or download from model Hub and cache
                resolved_config_file = cached_file(
                    pretrained_model_name_or_path,
                    configuration_file,
                    cache_dir=cache_dir,
                    force_download=force_download,
                    proxies=proxies,
                    resume_download=resume_download,
                    local_files_only=local_files_only,
                    token=token,
                    user_agent=user_agent,
                    revision=revision,
                    subfolder=subfolder,
                    _commit_hash=commit_hash,
                )
                commit_hash = extract_commit_hash(resolved_config_file, commit_hash)
            except EnvironmentError:
                # Raise any environment error raise by `cached_file`. It will have a helpful error message adapted to
                # the original exception.
                raise
            except Exception:
                # For any other exception, we throw a generic error.
                raise EnvironmentError(
                    f"Can't load the configuration of '{pretrained_model_name_or_path}'. If you were trying to load it"
                    " from 'https://huggingface.co/models', make sure you don't have a local directory with the same"
                    f" name. Otherwise, make sure '{pretrained_model_name_or_path}' is the correct path to a directory"
                    f" containing a {configuration_file} file"
                )

        try:
            # Load config dict
            config_dict = cls._dict_from_json_file(resolved_config_file)
        except (json.JSONDecodeError, UnicodeDecodeError):
            raise EnvironmentError(
                f"It looks like the config file at '{resolved_config_file}' is not a valid JSON file."
            )

        if is_local:
            logger.info(f"loading configuration file {resolved_config_file}")
        else:
            logger.info(f"loading configuration file {configuration_file} from cache at {resolved_config_file}")

        return config_dict, kwargs

    # Adapted from transformers.configuration_utils.PretrainedConfig.from_dict
    @classmethod
    def from_dict(cls, config_dict: Dict[str, Any], **kwargs) -> "PretrainedConfig":
        """
        Instantiates a [`PretrainedConfig`] from a Python dictionary of parameters.

        Args:
            config_dict (`Dict[str, Any]`):
                Dictionary that will be used to instantiate the configuration object. Such a dictionary can be
                retrieved from a pretrained checkpoint by leveraging the [`~PretrainedConfig.get_config_dict`] method.
            kwargs (`Dict[str, Any]`):
                Additional parameters from which to initialize the configuration object.

        Returns:
            [`PretrainedConfig`]: The configuration object instantiated from those parameters.
        """
        return_unused_kwargs = kwargs.pop("return_unused_kwargs", False)
        # Those arguments may be passed along for our internal telemetry.
        # We remove them so they don't appear in `return_unused_kwargs`.
        kwargs.pop("_from_auto", None)
        kwargs.pop("_from_pipeline", None)
        # The commit hash might have been updated in the `config_dict`, we don't want the kwargs to erase that update.
        if "_commit_hash" in kwargs and "_commit_hash" in config_dict:
            kwargs["_commit_hash"] = config_dict["_commit_hash"]

        config = cls(**config_dict)

        if hasattr(config, "pruned_heads"):
            config.pruned_heads = {int(key): value for key, value in config.pruned_heads.items()}

        # Update config with kwargs if needed
        if "num_labels" in kwargs and "id2label" in kwargs:
            num_labels = kwargs["num_labels"]
            id2label = kwargs["id2label"] if kwargs["id2label"] is not None else []
            if len(id2label) != num_labels:
                raise ValueError(
                    f"You passed along `num_labels={num_labels}` with an incompatible id to label map: "
                    f"{kwargs['id2label']}. Since those arguments are inconsistent with each other, you should remove "
                    "one of them."
                )
        to_remove = []
        for key, value in kwargs.items():
            if hasattr(config, key):
                setattr(config, key, value)
                if key != "torch_dtype":
                    to_remove.append(key)
        for key in to_remove:
            kwargs.pop(key, None)

        logger.info(config)
        if return_unused_kwargs:
            return config, kwargs
        else:
            return config

    # Adapted from transformers.configuration_utils.PretrainedConfig.to_dict
    def to_dict(self) -> Dict[str, Any]:
        """
        Serializes this instance to a Python dictionary.

        Returns:
            `Dict[str, Any]`: Dictionary of all the attributes that make up this configuration instance.
        """
        output = copy.deepcopy(self.__dict__)
        if hasattr(self.__class__, "model_type"):
            output["model_type"] = self.__class__.model_type
        if "_auto_class" in output:
            del output["_auto_class"]
        if "_commit_hash" in output:
            del output["_commit_hash"]

        # Transformers version when serializing the model
        output["transformers_version"] = _transformers_version
        output["optimum_version"] = __version__

        self.dict_torch_dtype_to_str(output)

        return output<|MERGE_RESOLUTION|>--- conflicted
+++ resolved
@@ -30,10 +30,6 @@
 
 from packaging import version
 from transformers import PretrainedConfig
-<<<<<<< HEAD
-=======
-from transformers import __version__ as transformers_version_str
->>>>>>> abd7da34
 from transformers.dynamic_module_utils import custom_object_save
 from transformers.utils import cached_file, download_url, extract_commit_hash, is_remote_url
 
@@ -225,10 +221,6 @@
             # Special case when pretrained_model_name_or_path is a local file
             resolved_config_file = pretrained_model_name_or_path
             is_local = True
-<<<<<<< HEAD
-=======
-        # TODO: remove condition once transformers release version is way above 4.22.
->>>>>>> abd7da34
         elif is_remote_url(pretrained_model_name_or_path):
             configuration_file = pretrained_model_name_or_path
             resolved_config_file = download_url(pretrained_model_name_or_path)
